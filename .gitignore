--- conflicted
+++ resolved
@@ -69,8 +69,7 @@
 *.temp
 *.bak
 *.backup
-<<<<<<< HEAD
-=======
+
 # 模型文件
 *.pkl
 *.pickle
@@ -100,5 +99,4 @@
 **/outputs/*.jpg
 
 # FFA Simulation database files
->>>>>>> 261e9b2f
 a_projects/ffa_simulation/*.db